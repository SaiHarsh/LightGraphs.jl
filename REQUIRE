--- conflicted
+++ resolved
@@ -1,16 +1,7 @@
-<<<<<<< HEAD
 julia 0.4
 GZip 0.2.18
 StatsBase 0.7.4
 LightXML 0.2.1
 ParserCombinator 1.7.1
-=======
-julia 0.3
-Compat 0.4.9
-GZip 0.2.16
-StatsBase 0.6.15
-LightXML 0.2.0
-ParserCombinator 1.7.1
 Docile 0.5.3
-Clustering 0.4
->>>>>>> bc89cc14
+Clustering 0.4