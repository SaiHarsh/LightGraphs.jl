# The format of simplegraph files is as follows:
# a one line header: <num_vertices>, {"d" | "u"}
#   - num_vertices is an integer
#   - "d" for directed graph, "u" for undirected. Note that this
#       option does not perform any additional edge construction; it's
#       merely used to return the correct type of graph.
# header followed by a list of (comma-delimited) edges - src,dst.

function readgraph(fn::AbstractString)
    readedges = Set{@compat Tuple{Int,Int}}()
<<<<<<< HEAD
    directed = true
    f = GZip.open(fn,"r")        # should work even if uncompressed
=======
    f = GZip.open(fn,"r")        # will work even if uncompressed
>>>>>>> 266f2a1b
    line = chomp(readline(f))
    nstr, dirundir = split(line,r"\s*,\s*")
    n = parse(Int,nstr)
    directed = !(dirundir == "u")

    if directed
        g = DiGraph(n)
    else
        g = Graph(n)
    end
    while !eof(f)
        line = chomp(readline(f))
        if length(line) > 0
            src_s, dst_s = split(line,r"\s*,\s*")
            src = parse(Int, src_s)
            dst = parse(Int, dst_s)
            add_edge!(g, src, dst)
        end
    end
    return g
end

function write(io::IO, g::SimpleGraph)
    # write header line
    dir = is_directed(g)? "d" : "u"
    line = join([nv(g), dir], ",")
    write(io, "$line\n")
    # write edges
    for e in edges(g)
        write(io, "$(src(e)), $(dst(e))\n")
    end
    return (nv(g), ne(g))
end

write(g::SimpleGraph) = write(STDOUT, g)

function write(
    g::SimpleGraph,
    fn::AbstractString;
    compress=true)
    if compress
        f = GZip.open(fn,"w")
    else
        f = open(fn,"w")
    end

    res = write(f, g)
    close(f)
    return res
end



_HAS_LIGHTXML = try
        using LightXML
        true
    catch
        false
    end

if _HAS_LIGHTXML

function _process_graphml(e::XMLElement, isdirected::Bool)
    nodes = Dict{String,Int}()
    edges = @compat(Vector{Edge}())

    nodeid = 1
    for f in child_elements(e)
        if name(f) == "node"
            nodes[attribute(f, "id")] = nodeid
            nodeid += 1
        elseif name(f) == "edge"
            n1 = attribute(f, "source")
            n2 = attribute(f, "target")
            push!(edges, Edge(nodes[n1], nodes[n2]))
        else
            error("Unknown node $(name(f))")
        end
    end
    #Put data in graph
    g = (isdirected ? DiGraph : Graph)(length(nodes))
    for edge in edges
        add_edge!(g, edge)
    end
    return g
end

#@doc """
#Reads in a GraphML file as an array of Graphs or Digraphs
#
#Input:
#
#    filename
#
#Returns:
#
#    An array of (name, SimpleGraph) tuple
#""" ->
function readgraphml(filename::String)
    xdoc = parse_file(filename)
    xroot = root(xdoc)  # an instance of XMLElement
    name(xroot) == "graphml" || error("Not a GraphML file")

    # traverse all its child nodes and print element names
    graphs = @compat(Vector{Tuple{String, SimpleGraph}}())
    for c in child_nodes(xroot)  # c is an instance of XMLNode
        if is_elementnode(c)
            e = XMLElement(c)  # this makes an XMLElement instance
            if name(e) == "graph"
                graphname = has_attribute(e, "id") ? attribute(e, "id") : nothing
                edgedefault = attribute(e, "edgedefault")
                isdirected = edgedefault=="directed" ? true :
                             edgedefault=="undirected" ? false : error("Unknown value of edgedefault: $edgedefault")
                g = _process_graphml(e, isdirected)
                push!(graphs, (graphname, g))
            else
                warn("Skipping unknown XML element $(name(e))")
            end
        end
    end
    return graphs
end

else

#@doc """
#Reads in a GraphML file as an array of Graphs or Digraphs
#
#Requires the LightXML package to be insta.
#""" ->
function readgraphml(filename::String)
    error("needs LightXML")
end

end

_HAS_PARSERCOMBINATOR = try
        using ParserCombinator
        using ParserCombinator.Parsers.GML
        true
    catch
        false
    end

if _HAS_PARSERCOMBINATOR
    function readgml(filename::String)
        f = open(readall,filename)
        p = parse_dict(f)
        g1 = p[:graph][1]
        dir = Bool(get(g1, :directed, 0))

        nodes = [x[:id] for x in g1[:node]]
        mapping = Dict{Int,Int}()
        for (i,n) in enumerate(nodes)
            mapping[n] = i
        end

        if dir
            g = DiGraph(length(nodes))
        else
            g = Graph(length(nodes))
        end
        sds = [(Int(x[:source]), Int(x[:target])) for x in g1[:edge]]
        for (s,d) in (sds)
            add_edge!(g, mapping[s], mapping[d])
        end
        return g
    end

else
    function readgml(filename::String)
        error("needs ParserCombinator")
    end
end<|MERGE_RESOLUTION|>--- conflicted
+++ resolved
@@ -8,12 +8,7 @@
 
 function readgraph(fn::AbstractString)
     readedges = Set{@compat Tuple{Int,Int}}()
-<<<<<<< HEAD
-    directed = true
     f = GZip.open(fn,"r")        # should work even if uncompressed
-=======
-    f = GZip.open(fn,"r")        # will work even if uncompressed
->>>>>>> 266f2a1b
     line = chomp(readline(f))
     nstr, dirundir = split(line,r"\s*,\s*")
     n = parse(Int,nstr)
