--- conflicted
+++ resolved
@@ -99,23 +99,8 @@
 """The number of edges in `g`."""
 ne(g::SimpleGraph) = length(edges(g))
 
-<<<<<<< HEAD
 """Add a new edge to `g` from `src` to `dst`."""
 add_edge!(g::SimpleGraph, src::Int, dst::Int) = add_edge!(g, Edge(src,dst))
-=======
-"""Add a new edge to `g` from `src` to `dst`.
-
-Note: An exception will be raised if the edge is already in the graph
-or if the vertex is not contained in the graph.
-"""
-function add_edge!(g::SimpleGraph, e::Edge)
-    has_edge(g,e) && error("Edge $e already in graph")
-    (has_vertex(g,src(e)) && has_vertex(g,dst(e))) || throw(BoundsError())
-    unsafe_add_edge!(g,e)
-end
-
-add_edge!(g::SimpleGraph, src::Int, dst::Int) = add_edge!(g, Edge(src, dst))
->>>>>>> 97453a43
 
 """Remove the edge from `src` to `dst`.
 
@@ -137,34 +122,34 @@
 
     edgs = in_edges(g, v)
     for e in edgs
-        unsafe_rem_edge!(g, e)
+        rem_edge!(g, e)
     end
     neigs = copy(in_neighbors(g, n))
     for i in neigs
-        unsafe_rem_edge!(g, Edge(i, n))
+        rem_edge!(g, Edge(i, n))
     end
     if v != n
         for i in neigs
-            unsafe_add_edge!(g, Edge(i, v))
+            add_edge!(g, Edge(i, v))
         end
     end
 
     if is_directed(g)
         edgs = out_edges(g, v)
         for e in edgs
-            unsafe_rem_edge!(g, e)
+            rem_edge!(g, e)
         end
         neigs = copy(out_neighbors(g, n))
         for i in neigs
-            unsafe_rem_edge!(g, Edge(n, i))
+            rem_edge!(g, Edge(n, i))
         end
         if v != n
             for i in neigs
-                unsafe_add_edge!(g, Edge(v, i))
+                add_edge!(g, Edge(v, i))
             end
         end
     end
-    
+
     g.vertices = 1:n-1
     pop!(g.fadjlist)
     if is_directed(g)
