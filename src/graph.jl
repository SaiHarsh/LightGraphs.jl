--- conflicted
+++ resolved
@@ -1,13 +1,3 @@
-<<<<<<< HEAD
-type Graph<:AbstractGraph
-    vertices::UnitRange{Int}
-    edges::Set{Edge}
-    fadjlist::Vector{Vector{Int}} # [src]: (dst), (dst), (dst))
-    badjlist::Vector{Vector{Int}} # [dst]: (src), (src), (src))
-end
-
-=======
->>>>>>> ecfab458
 function show(io::IO, g::Graph)
     if length(vertices(g)) == 0
         print(io, "empty undirected graph")
